name:                quickcheck-state-machine
version:             0.6.0
synopsis:            Test monadic programs using state machine based models
description:         See README at <https://github.com/advancedtelematic/quickcheck-state-machine#readme>
homepage:            https://github.com/advancedtelematic/quickcheck-state-machine#readme
license:             BSD3
license-file:        LICENSE
author:              Stevan Andjelkovic
maintainer:          Stevan Andjelkovic <stevan.andjelkovic@here.com>
copyright:           Copyright (C) 2017-2018, ATS Advanced Telematic Systems GmbH;
                                   2018-2019, HERE Europe B.V.
category:            Testing
build-type:          Simple
extra-source-files:  README.md
                   , CHANGELOG.md
                   , CONTRIBUTING.md
cabal-version:       >=1.10
tested-with:         GHC == 8.2.2, GHC == 8.4.3, GHC == 8.6.3

library
  hs-source-dirs:      src
  ghc-options:
              -Weverything
              -Wno-missing-exported-signatures
              -Wno-missing-import-lists
              -Wno-missed-specialisations
              -Wno-all-missed-specialisations
              -Wno-unsafe
              -Wno-safe
              -Wno-missing-local-signatures
              -Wno-monomorphism-restriction
  exposed-modules:     Test.StateMachine
                     , Test.StateMachine.BoxDrawer
                     , Test.StateMachine.ConstructorName
                     , Test.StateMachine.Logic
                     , Test.StateMachine.Markov
                     , Test.StateMachine.Parallel
                     , Test.StateMachine.Sequential
                     , Test.StateMachine.Types
                     , Test.StateMachine.Types.Environment
                     , Test.StateMachine.Types.GenSym
                     , Test.StateMachine.Types.History
                     , Test.StateMachine.Types.Rank2
                     , Test.StateMachine.Types.References
                     , Test.StateMachine.Utils
                     , Test.StateMachine.Z
  other-modules:
      Paths_quickcheck_state_machine
  build-depends:
        ansi-wl-pprint >=0.6.7.3,
        base >=4.10 && <5,
        containers >=0.5.7.1,
        exceptions >=0.8.3,
        generic-data >= 0.3.0.0,
        mtl >=2.2.1,
        pretty-show >=1.6.16,
        QuickCheck >=2.9.2,
        random >= 1.1,
        tree-diff >=0.0.2,
        unliftio >=0.2.7.0
  default-language:    Haskell2010

test-suite quickcheck-state-machine-test
  type:                exitcode-stdio-1.0
  hs-source-dirs:      test
  main-is:             Spec.hs
  build-depends:       base,
                       bytestring,
                       containers,
                       directory,
                       doctest,
                       filelock,
                       filepath,
                       hashtables,
                       http-client,
                       monad-logger,
                       mtl,
                       network,
                       persistent,
                       persistent-postgresql,
                       persistent-template,
                       pretty-show,
                       process,
                       QuickCheck >=2.9.2,
                       quickcheck-instances,
                       quickcheck-state-machine,
                       random,
                       resourcet,
                       servant,
                       servant-client,
                       servant-server,
                       strict,
                       string-conversions,
                       tasty,
                       tasty-hunit,
                       tasty-quickcheck,
                       text,
                       tree-diff,
                       vector >=0.12.0.1,
                       wai,
                       warp,
                       unliftio

  other-modules:       CircularBuffer,
                       CrudWebserverDb,
                       DieHard,
                       Echo,
                       ErrorEncountered,
                       MemoryReference,
<<<<<<< HEAD
                       TicketDispenser,
                       ShrinkingProps,
                       UnionFind
=======
                       ProcessRegistry,
                       ShrinkingProps,
                       TicketDispenser
>>>>>>> c9a9abe6

  ghc-options:
              -threaded -rtsopts -with-rtsopts=-N
              -fno-ignore-asserts
              -Weverything
              -Wno-missing-exported-signatures
              -Wno-missing-import-lists
              -Wno-missed-specialisations
              -Wno-all-missed-specialisations
              -Wno-unsafe
              -Wno-safe
              -Wno-missing-local-signatures
              -Wno-monomorphism-restriction
  default-language:    Haskell2010

source-repository head
  type:     git
  location: https://github.com/advancedtelematic/quickcheck-state-machine<|MERGE_RESOLUTION|>--- conflicted
+++ resolved
@@ -107,15 +107,10 @@
                        Echo,
                        ErrorEncountered,
                        MemoryReference,
-<<<<<<< HEAD
-                       TicketDispenser,
-                       ShrinkingProps,
-                       UnionFind
-=======
                        ProcessRegistry,
                        ShrinkingProps,
-                       TicketDispenser
->>>>>>> c9a9abe6
+                       TicketDispenser,
+                       UnionFind
 
   ghc-options:
               -threaded -rtsopts -with-rtsopts=-N
